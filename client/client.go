package client

import (
	"crypto/sha256"
	"encoding/json"
	"errors"
	"io"
	"io/ioutil"
	"os"
	"os/exec"
	"path"
	"search/indexer"
	"search/server"
	"search/util"
	"sort"
	"strconv"
	"strings"
)

// Client stores the necessary information for a client.
type Client struct {
	directory     string                      // Directory for the client where all the files are stored
	server        *server.Server              // The server that this client is connected to
	indexer       *indexer.SecureIndexBuilder // The indexer for the client
	lookupTable   map[string]string           // A map from document ids to actual filenames
	reverseLookup map[string]string           // A map from actual filenames to document ids
}

// CreateClient instantiates a client connected to Server `s` with a
// `clientNum`.
// NOTE: A `Client` instance should not be saved and reused after another
// `Client` has been used.  A new `Client` must be reconstructed after a client
// switch to fetch the newest version of the lookup table.
func CreateClient(s *server.Server, clientNum int, directory string) *Client {
	c := new(Client)

	c.server = s

	// Calculates the master secret and sets up the indexer
	h := sha256.New()
	h.Write([]byte(strconv.Itoa(clientNum)))
	serverKeyHalf := s.GetKeyHalf(clientNum)
	ms := util.XorBytes(h.Sum(nil), serverKeyHalf, len(serverKeyHalf))
	c.indexer = indexer.CreateSecureIndexBuilder(sha256.New, ms, s.GetSalts(), s.GetSize())

	// Initializes the lookup table
	// NOTE: Factor out and add decryption
	c.lookupTable = make(map[string]string)
	c.reverseLookup = make(map[string]string)
	if tableContent, found := s.ReadLookupTable(); found {
		json.Unmarshal(tableContent, &c.lookupTable)
		for key, value := range c.lookupTable {
			c.reverseLookup[value] = key
		}
	}

	c.directory = directory
	if _, err := os.Stat(directory); os.IsNotExist(err) {
		if os.Mkdir(directory, 0777) != nil {
			panic("cannot create the client directory")
		}
	}

	return c
}

// AddFile adds a file to the system.  It first sends the file and index to the
// server, and then stores the file and its lookup entry locally on the client.
// It also updates the lookup table stored on the server.  Returns an error if
// the file or index is not successfully added.
func (c *Client) AddFile(filename string) error {
	_, file := path.Split(filename)
	if _, found := c.reverseLookup[file]; found {
		return errors.New("file already exists")
	}
	content, err := ioutil.ReadFile(filename)
	if err != nil {
		return err
	}
	docID, err := c.server.AddFile(content)
	if err != nil {
		return err
	}
	c.lookupTable[strconv.Itoa(docID)] = file
	c.reverseLookup[file] = strconv.Itoa(docID)
	// Write the lookup table to the server
	// NOTE: Factor out and add encryption
	table, err := json.Marshal(c.lookupTable)
	if err != nil {
		return err
	}
	c.server.WriteLookupTable(table)

	infile, err := os.Open(filename)
	if err != nil {
		return err
	}
	defer infile.Close()
	si := c.indexer.BuildSecureIndex(docID, infile, len(content))
	err = c.server.WriteIndex(si)
	if err != nil {
		return err
	}

	outfile, err := os.Create(path.Join(c.directory, file))
	if err != nil {
		return err
	}
	defer outfile.Close()

	infile.Seek(0, 0)
	io.Copy(outfile, infile)
	return nil
}

// getFile fetches the file with `docID`, if that file cannot be found on the
// local disk.
func (c *Client) getFile(docID int) error {
	// The docID is invalid
	if _, found := c.lookupTable[strconv.Itoa(docID)]; !found {
		return errors.New("invalid document ID")
	}
	filename := path.Join(c.directory, c.lookupTable[strconv.Itoa(docID)])
	// The file exists
	if _, err := os.Stat(filename); err == nil {
		return nil
	}
	content, err := c.server.GetFile(docID)
	if err != nil {
		return err
	}
	outfile, err := os.Create(filename)
	if err != nil {
		return err
	}
	outfile.Write(content)
	return nil
}

// SearchWord searches for a word in all the documents and returns the names of
<<<<<<< HEAD
// all the documents containing that word as a string slice.
func (c *Client) SearchWord(word string) ([]string, error) {
=======
// all the documents containing that word as a string slice, as well as the
// false positive rate when searching this word.
func (c *Client) SearchWord(word string) ([]string, float64) {
>>>>>>> 6ce70e62
	possibleDocs := c.server.SearchWord(c.indexer.ComputeTrapdoors(word))
	args := make([]string, len(possibleDocs)+2)
	args[0] = "-lZ"
	args[1] = word
	for index, docID := range possibleDocs {
		err := c.getFile(docID)
		if err != nil {
			return nil, err
		}
		args[index+2] = path.Join(c.directory, c.lookupTable[strconv.Itoa(docID)])
	}
	output, _ := exec.Command("grep", args...).Output()
	filenames := strings.Split(string(output), "\x00")
	filenames = filenames[:len(filenames)-1]
	for i := range filenames {
		_, filenames[i] = path.Split(filenames[i])
	}
<<<<<<< HEAD
	return filenames, nil
=======
	return filenames, float64(len(possibleDocs)-len(filenames)) / float64(len(c.lookupTable)-len(filenames))
>>>>>>> 6ce70e62
}

// GetFilenames returns all the filenames currently stored on the server as a
// string slice.
func (c *Client) GetFilenames() []string {
	filenames := make([]string, len(c.reverseLookup))
	i := 0
	for filename := range c.reverseLookup {
		filenames[i] = filename
		i++
	}
	sort.Strings(filenames)
	return filenames
}<|MERGE_RESOLUTION|>--- conflicted
+++ resolved
@@ -138,14 +138,9 @@
 }
 
 // SearchWord searches for a word in all the documents and returns the names of
-<<<<<<< HEAD
-// all the documents containing that word as a string slice.
-func (c *Client) SearchWord(word string) ([]string, error) {
-=======
 // all the documents containing that word as a string slice, as well as the
 // false positive rate when searching this word.
-func (c *Client) SearchWord(word string) ([]string, float64) {
->>>>>>> 6ce70e62
+func (c *Client) SearchWord(word string) ([]string, float64, error) {
 	possibleDocs := c.server.SearchWord(c.indexer.ComputeTrapdoors(word))
 	args := make([]string, len(possibleDocs)+2)
 	args[0] = "-lZ"
@@ -153,7 +148,7 @@
 	for index, docID := range possibleDocs {
 		err := c.getFile(docID)
 		if err != nil {
-			return nil, err
+			return nil, 0, err
 		}
 		args[index+2] = path.Join(c.directory, c.lookupTable[strconv.Itoa(docID)])
 	}
@@ -163,11 +158,7 @@
 	for i := range filenames {
 		_, filenames[i] = path.Split(filenames[i])
 	}
-<<<<<<< HEAD
-	return filenames, nil
-=======
-	return filenames, float64(len(possibleDocs)-len(filenames)) / float64(len(c.lookupTable)-len(filenames))
->>>>>>> 6ce70e62
+	return filenames, float64(len(possibleDocs)-len(filenames)) / float64(len(c.lookupTable)-len(filenames)), nil
 }
 
 // GetFilenames returns all the filenames currently stored on the server as a
