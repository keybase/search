--- conflicted
+++ resolved
@@ -191,41 +191,29 @@
 
 	expected := []string{filenames[1], filenames[3]}
 	sort.Strings(expected)
-<<<<<<< HEAD
-	actual, err := c2.SearchWord("another")
+	actual, _, err := c2.SearchWord("another")
 	if err != nil {
 		t.Fatalf("error when searching word: %s", err)
 	}
-=======
-	actual, _ := c2.SearchWord("another")
->>>>>>> 6ce70e62
 	sort.Strings(actual)
 	if !reflect.DeepEqual(expected, actual) {
 		t.Fatalf("incorrect search result")
 	}
 
-<<<<<<< HEAD
-	empty, err := c2.SearchWord("non-existing")
+	empty, _, err := c2.SearchWord("non-existing")
 	if err != nil {
 		t.Fatalf("error when searching word: %s", err)
 	}
-=======
-	empty, _ := c2.SearchWord("non-existing")
->>>>>>> 6ce70e62
 	if len(empty) > 0 {
 		t.Fatalf("filenames found for non-existing word")
 	}
 
 	expected = filenames
 	sort.Strings(expected)
-<<<<<<< HEAD
-	actual, err = c2.SearchWord("file")
+	actual, _, err = c2.SearchWord("file")
 	if err != nil {
 		t.Fatalf("error when searching word: %s", err)
 	}
-=======
-	actual, _ = c2.SearchWord("file")
->>>>>>> 6ce70e62
 	sort.Strings(actual)
 	if !reflect.DeepEqual(expected, actual) {
 		t.Fatalf("incorrect search result")
